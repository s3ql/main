'''
fsck.py - this file is part of S3QL (http://s3ql.googlecode.com)

Copyright (C) Nikolaus Rath <Nikolaus@rath.org>

This program can be distributed under the terms of the GNU GPLv3.
'''


from . import CURRENT_FS_REV
from .backends.common import NoSuchObject, get_backend, DanglingStorageURLError
from .common import (ROOT_INODE, inode_for_path, sha256_fh, get_path, BUFSIZE, get_backend_cachedir, 
    setup_logging, QuietError, get_seq_no, stream_write_bz2, stream_read_bz2, CTRL_INODE,
    PICKLE_PROTOCOL)
from .database import NoSuchRowError, Connection
from .metadata import restore_metadata, cycle_metadata, dump_metadata, create_tables
from .parse_args import ArgumentParser
from os.path import basename
import apsw
import pickle
import logging
import os
import re
import shutil
import stat
import sys
import tempfile
import textwrap
import time


log = logging.getLogger("fsck")

S_IFMT = (stat.S_IFDIR | stat.S_IFREG | stat.S_IFSOCK | stat.S_IFBLK |
          stat.S_IFCHR | stat.S_IFIFO | stat.S_IFLNK)

class Fsck(object):

    def __init__(self, cachedir_, backend_, param, conn):

        self.cachedir = cachedir_
        self.backend = backend_
        self.expect_errors = False
        self.found_errors = False
        self.uncorrectable_errors = False
        self.max_obj_size = param['max_obj_size']
        self.conn = conn

        # Set of blocks that have been unlinked by check_cache.
        # check_block_refcounts() will not report errors if these blocks still
        # exist even though they have refcount=0
        self.unlinked_blocks = set()

        # Similarly for objects
        self.unlinked_objects = set()

        # Set of inodes that have been moved to lost+found (so that we
        # don't move them there repeatedly)
        self.moved_inodes = set()

    def check(self):
        """Check file system
        
        Sets instance variable `found_errors`.
        """

        # Create indices required for reference checking
        log.info('Creating temporary extra indices...')
        for idx in ('tmp1', 'tmp2', 'tmp3', 'tmp4', 'tmp5'):
            self.conn.execute('DROP INDEX IF EXISTS %s' % idx)
        self.conn.execute('CREATE INDEX tmp1 ON blocks(obj_id)')
        self.conn.execute('CREATE INDEX tmp2 ON inode_blocks(block_id)')
        self.conn.execute('CREATE INDEX tmp3 ON contents(inode)')
        self.conn.execute('CREATE INDEX tmp4 ON contents(name_id)')
        self.conn.execute('CREATE INDEX tmp5 ON ext_attributes(name_id)')
        try:
            self.check_lof()
            self.check_cache()
            self.check_names_refcount()

            self.check_contents_name()
            self.check_contents_inode()
            self.check_contents_parent_inode()

            self.check_objects_refcount()
            self.check_objects_id()
            self.check_objects_size()

            self.check_blocks_obj_id()
            self.check_blocks_refcount()

            self.check_inode_blocks_block_id()
            self.check_inode_blocks_inode()

            self.check_inodes_refcount()
            self.check_inodes_size()

            self.check_ext_attributes_name()
            self.check_ext_attributes_inode()

            self.check_symlinks_inode()

            self.check_loops()
            self.check_unix()
            self.check_foreign_keys()
        finally:
            log.info('Dropping temporary indices...')
            for idx in ('tmp1', 'tmp2', 'tmp3', 'tmp4', 'tmp5'):
                self.conn.execute('DROP INDEX %s' % idx)

    def log_error(self, *a, **kw):
        '''Log file system error if not expected'''

        if not self.expect_errors:
            return log.warning(*a, **kw)

    def check_foreign_keys(self):
        '''Check for referential integrity
        
        Checks that all foreign keys in the SQLite tables actually resolve.
        This is necessary, because we disable runtime checking by SQLite 
        for performance reasons.
        
        Note: any problems should have already been caught by the more
        specific checkers.
        '''

        log.info("Checking referential integrity...")

        for (table,) in self.conn.query("SELECT name FROM sqlite_master WHERE type='table'"):
            for row in self.conn.query('PRAGMA foreign_key_list(%s)' % table):
                sql_objs = { 'src_table': table,
                            'dst_table': row[2],
                            'src_col': row[3],
                            'dst_col': row[4] }

                for (val,) in self.conn.query('SELECT %(src_table)s.%(src_col)s '
                                              'FROM %(src_table)s LEFT JOIN %(dst_table)s '
                                              'ON %(src_table)s.%(src_col)s = %(dst_table)s.%(dst_col)s '
                                              'WHERE %(dst_table)s.%(dst_col)s IS NULL '
                                              'AND %(src_table)s.%(src_col)s IS NOT NULL'
                                              % sql_objs):
                    self.found_errors = True
                    sql_objs['val'] = val
                    self.log_error('%(src_table)s.%(src_col)s refers to non-existing key %(val)s '
                                   'in %(dst_table)s.%(dst_col)s, deleting.', sql_objs)
                    log.error('This should not happen, please report a bug.')
                    self.uncorrectable_errors = True


    def check_cache(self):
        """Commit uncommitted cache files"""

        log.info("Checking cached objects...")
        if not os.path.exists(self.cachedir):
            return

        for filename in os.listdir(self.cachedir):
            self.found_errors = True

            match = re.match('^(\\d+)-(\\d+)$', filename)
            if match:
                inode = int(match.group(1))
                blockno = int(match.group(2))
            else:
                raise RuntimeError('Strange file in cache directory: %s' % filename)

            self.log_error("Committing block %d of inode %d to backend", blockno, inode)

            fh = open(os.path.join(self.cachedir, filename), "rb")
            size = os.fstat(fh.fileno()).st_size
            hash_ = sha256_fh(fh)

            try:
                (block_id, obj_id) = self.conn.get_row('SELECT id, obj_id FROM blocks WHERE hash=?', (hash_,))

            except NoSuchRowError:
                obj_id = self.conn.rowid('INSERT INTO objects (refcount, size) VALUES(1, -1)')
                block_id = self.conn.rowid('INSERT INTO blocks (refcount, hash, obj_id, size) '
                                           'VALUES(?, ?, ?, ?)', (1, hash_, obj_id, size))
                def do_write(obj_fh):
                    fh.seek(0)
                    shutil.copyfileobj(fh, obj_fh, BUFSIZE)
                    return obj_fh

                obj_size = self.backend.perform_write(do_write, 's3ql_data_%d' % obj_id).get_obj_size()

                self.conn.execute('UPDATE objects SET size=? WHERE id=?', (obj_size, obj_id))

            else:
                self.conn.execute('UPDATE blocks SET refcount=refcount+1 WHERE id=?', (block_id,))

            try:
                old_block_id = self.conn.get_val('SELECT block_id FROM inode_blocks '
                                                 'WHERE inode=? AND blockno=?', (inode, blockno))
            except NoSuchRowError:
                self.conn.execute('INSERT INTO inode_blocks (block_id, inode, blockno) VALUES(?,?,?)',
                                  (block_id, inode, blockno))
            else:
                self.conn.execute('UPDATE inode_blocks SET block_id=? WHERE inode=? AND blockno=?',
                                  (block_id, inode, blockno))

                # We just decrease the refcount, but don't take any action
                # because the reference count might be wrong 
                self.conn.execute('UPDATE blocks SET refcount=refcount-1 WHERE id=?', (old_block_id,))
                self.unlinked_blocks.add(old_block_id)

                fh.close()
            os.unlink(os.path.join(self.cachedir, filename))


    def check_lof(self):
        """Ensure that there is a lost+found directory"""

        log.info('Checking lost+found...')

        timestamp = time.time()
        try:
            (inode_l, name_id) = self.conn.get_row("SELECT inode, name_id FROM contents_v "
                                                   "WHERE name=? AND parent_inode=?", (b"lost+found", ROOT_INODE))

        except NoSuchRowError:
            self.found_errors = True
            self.log_error("Recreating missing lost+found directory")
            inode_l = self.create_inode(mode=stat.S_IFDIR | stat.S_IRUSR | stat.S_IWUSR | stat.S_IXUSR,
                                        atime=timestamp, ctime=timestamp, mtime=timestamp,
                                        refcount=1)
            self.conn.execute("INSERT INTO contents (name_id, inode, parent_inode) VALUES(?,?,?)",
                              (self._add_name(b"lost+found"), inode_l, ROOT_INODE))


        mode = self.conn.get_val('SELECT mode FROM inodes WHERE id=?', (inode_l,))
        if not stat.S_ISDIR(mode):
            self.found_errors = True
            self.log_error('/lost+found is not a directory! Old entry will be saved as '
                           '/lost+found/inode-%s*', inode_l)
            # We leave the old inode unassociated, so that it will be added
            # to lost+found later on.
            inode_l = self.create_inode(mode=stat.S_IFDIR | stat.S_IRUSR | stat.S_IWUSR | stat.S_IXUSR,
                                        atime=timestamp, ctime=timestamp, mtime=timestamp,
                                        refcount=1)
            self.conn.execute('UPDATE contents SET inode=? WHERE name_id=? AND parent_inode=?',
                              (inode_l, name_id, ROOT_INODE))

    def check_contents_name(self):
        """Check contents.name_id"""

        log.info('Checking contents (names)...')

        for (rowid, name_id, inode_p,
             inode) in self.conn.query('SELECT contents.rowid, name_id, parent_inode, inode '
                                       'FROM contents LEFT JOIN names '
                                       'ON name_id = names.id WHERE names.id IS NULL'):
            self.found_errors = True
            try:
                path = get_path(inode_p, self.conn)[1:]
            except NoSuchRowError:
                newname = ('-%d' % inode).encode()
            else:
                newname = escape(path) + ('-%d' % inode).encode()
            (id_p_new, newname) = self.resolve_free(b"/lost+found", newname)

            self.log_error('Content entry for inode %d refers to non-existing name with id %d, '
                           'moving to /lost+found/%s', inode, name_id, newname)

            self.conn.execute('UPDATE contents SET name_id=?, parent_inode=? WHERE rowid=?',
                              (self._add_name(newname), id_p_new, rowid))


    def check_contents_parent_inode(self):
        """Check contents.parent_inode"""

        log.info('Checking contents (parent inodes)...')

        for (rowid, inode_p,
             name_id) in self.conn.query('SELECT contents.rowid, parent_inode, name_id '
                                         'FROM contents LEFT JOIN inodes '
                                         'ON parent_inode = inodes.id WHERE inodes.id IS NULL'):
            self.found_errors = True
            name = self.conn.get_val('SELECT name FROM names WHERE id = ?', (name_id,))
            (id_p_new, newname) = self.resolve_free(b"/lost+found", 
                                                    ('[%d]-%s' % (inode_p, name)).encode())

            self.log_error('Parent inode %d for "%s" vanished, moving to /lost+found', inode_p, name)
            self._del_name(name_id)
            self.conn.execute('UPDATE contents SET name_id=?, parent_inode=? WHERE rowid=?',
                              (self._add_name(newname), id_p_new, rowid))


    def check_contents_inode(self):
        """Check contents.inode"""

        log.info('Checking contents (inodes)...')

        to_delete = list()
        for (rowid, inode_p, inode, name_id) in self.conn.query('SELECT contents.rowid, parent_inode, inode, '
                                                                'name_id FROM contents LEFT JOIN inodes '
                                                                'ON inode = inodes.id WHERE inodes.id IS NULL'):
            self.found_errors = True
            try:
                path = get_path(inode, self.conn)[1:]
            except NoSuchRowError:
                path = '[inode %d, parent %d]' % (inode, inode_p)

            self.log_error('Inode for %s vanished, deleting', path)
            self._del_name(name_id)
            to_delete.append(rowid)

        for rowid in to_delete:
            self.conn.execute('DELETE FROM contents WHERE rowid=?', (rowid,))

    def check_ext_attributes_name(self):
        """Check ext_attributes.name_id"""

        log.info('Checking extended attributes (names)...')

        for (rowid, name_id, inode) in self.conn.query('SELECT ext_attributes.rowid, name_id, inode '
                                                       'FROM ext_attributes LEFT JOIN names '
                                                       'ON name_id = names.id WHERE names.id IS NULL'):

            self.found_errors = True
            for (name, id_p) in self.conn.query('SELECT name, parent_inode '
                                                'FROM contents_v WHERE inode=?', (inode,)):
                path = get_path(id_p, self.conn, name)
                self.log_error('Extended attribute %d of %s refers to non-existing name %d, renaming..',
                               rowid, path, name_id)

            while True:
                name_id = self._add_name('lost+found_%d' % rowid)
                if not self.conn.has_val("SELECT 1 FROM ext_attributes WHERE name_id=? AND inode=?",
                                         (name_id, inode)):
                    self.conn.execute('UPDATE ext_attributes SET name_id=? WHERE rowid=?',
                                      (name_id, rowid))
                    break
                self._del_name('lost+found_%d' % rowid)
                rowid += 1

    def check_ext_attributes_inode(self):
        """Check ext_attributes.inode"""

        log.info('Checking extended attributes (inodes)...')

        to_delete = list()
        for (rowid, inode, name_id) in self.conn.query('SELECT ext_attributes.rowid, inode, name_id '
                                                       'FROM ext_attributes LEFT JOIN inodes '
                                                       'ON inode = inodes.id WHERE inodes.id IS NULL'):
            self.found_errors = True
            self.log_error('Extended attribute %d refers to non-existing inode %d, deleting',
                           rowid, inode)
            to_delete.append(rowid)
            self._del_name(name_id)

        for rowid in to_delete:
            self.conn.execute('DELETE FROM ext_attributes WHERE rowid=?', (rowid,))

    def check_loops(self):
        """Ensure that all directories can be reached from root"""

        log.info('Checking directory reachability...')

        self.conn.execute('CREATE TEMPORARY TABLE loopcheck (inode INTEGER PRIMARY KEY, '
                          'parent_inode INTEGER)')
        self.conn.execute('CREATE INDEX ix_loopcheck_parent_inode ON loopcheck(parent_inode)')
        self.conn.execute('INSERT INTO loopcheck (inode) '
                          'SELECT parent_inode FROM contents GROUP BY parent_inode')
        self.conn.execute('UPDATE loopcheck SET parent_inode = '
                          '(SELECT contents.parent_inode FROM contents '
                          ' WHERE contents.inode = loopcheck.inode LIMIT 1)')
        self.conn.execute('CREATE TEMPORARY TABLE loopcheck2 (inode INTEGER PRIMARY KEY)')
        self.conn.execute('INSERT INTO loopcheck2 (inode) SELECT inode FROM loopcheck')


        def delete_tree(inode_p):
            for (inode,) in self.conn.query("SELECT inode FROM loopcheck WHERE parent_inode=?",
                                            (inode_p,)):
                delete_tree(inode)
            self.conn.execute('DELETE FROM loopcheck2 WHERE inode=?', (inode_p,))

        root = ROOT_INODE
        while True:
            delete_tree(root)

            if not self.conn.has_val("SELECT 1 FROM loopcheck2"):
                break

            self.found_errors = True

            # Try obvious culprits first
            try:
                inode = self.conn.get_val('SELECT loopcheck2.inode FROM loopcheck2 JOIN contents '
                                          'ON loopcheck2.inode = contents.inode '
                                          'WHERE parent_inode = contents.inode LIMIT 1')
            except NoSuchRowError:
                inode = self.conn.get_val("SELECT inode FROM loopcheck2 ORDER BY inode ASC LIMIT 1")

            (name, name_id) = self.conn.get_row("SELECT name, name_id FROM contents_v "
                                                "WHERE inode=? LIMIT 1", (inode,))
            (id_p, name) = self.resolve_free(b"/lost+found", name)

            self.log_error("Found unreachable filesystem entries, re-anchoring %s [%d] "
                           "in /lost+found", name, inode)
            self.conn.execute('UPDATE contents SET parent_inode=?, name_id=? '
                              'WHERE inode=? AND name_id=?',
                              (id_p, self._add_name(name), inode, name_id))
            self._del_name(name_id)
            self.conn.execute('UPDATE loopcheck SET parent_inode=? WHERE inode=?',
                              (id_p, inode))
            root = inode

        self.conn.execute("DROP TABLE loopcheck")
        self.conn.execute("DROP TABLE loopcheck2")

    def check_inodes_size(self):
        """Check inodes.size"""

        log.info('Checking inodes (sizes)...')

        self.conn.execute('CREATE TEMPORARY TABLE min_sizes '
                          '(id INTEGER PRIMARY KEY, min_size INTEGER NOT NULL)')
        try:
            self.conn.execute('''
            INSERT INTO min_sizes (id, min_size) 
            SELECT inode, MAX(blockno * ? + size) 
            FROM inode_blocks JOIN blocks ON block_id == blocks.id 
            GROUP BY inode''', (self.max_obj_size,))

            self.conn.execute('''
               CREATE TEMPORARY TABLE wrong_sizes AS 
               SELECT id, size, min_size
                 FROM inodes JOIN min_sizes USING (id)
                WHERE size < min_size''')

            for (id_, size_old, size) in self.conn.query('SELECT * FROM wrong_sizes'):

                self.found_errors = True
                self.log_error("Size of inode %d (%s) does not agree with number of blocks, "
                               "setting from %d to %d",
                               id_, get_path(id_, self.conn), size_old, size)
                self.conn.execute("UPDATE inodes SET size=? WHERE id=?", (size, id_))
        finally:
            self.conn.execute('DROP TABLE min_sizes')
            self.conn.execute('DROP TABLE IF EXISTS wrong_sizes')

    def check_inodes_refcount(self):
        """Check inodes.refcount"""

        log.info('Checking inodes (refcounts)...')

        self.conn.execute('CREATE TEMPORARY TABLE refcounts '
                          '(id INTEGER PRIMARY KEY, refcount INTEGER NOT NULL)')
        try:
            self.conn.execute('INSERT INTO refcounts (id, refcount) '
                              'SELECT inode, COUNT(name_id) FROM contents GROUP BY inode')

            self.conn.execute('''
               CREATE TEMPORARY TABLE wrong_refcounts AS 
               SELECT id, refcounts.refcount, inodes.refcount 
                 FROM inodes LEFT JOIN refcounts USING (id) 
                WHERE inodes.refcount != refcounts.refcount 
                   OR refcounts.refcount IS NULL''')

            for (id_, cnt, cnt_old) in self.conn.query('SELECT * FROM wrong_refcounts'):
                # No checks for root and control
                if id_ in (ROOT_INODE, CTRL_INODE):
                    continue

                self.found_errors = True
                if cnt is None:
                    (id_p, name) = self.resolve_free(b"/lost+found", ("inode-%d" % id_).encode())
                    self.log_error("Inode %d not referenced, adding as /lost+found/%s", id_, name)
                    self.conn.execute("INSERT INTO contents (name_id, inode, parent_inode) "
                                      "VALUES (?,?,?)", (self._add_name(basename(name)), id_, id_p))
                    self.conn.execute("UPDATE inodes SET refcount=? WHERE id=?", (1, id_))

                else:
                    self.log_error("Inode %d (%s) has wrong reference count, setting from %d to %d",
                              id_, get_path(id_, self.conn), cnt_old, cnt)
                    self.conn.execute("UPDATE inodes SET refcount=? WHERE id=?", (cnt, id_))
        finally:
            self.conn.execute('DROP TABLE refcounts')
            self.conn.execute('DROP TABLE IF EXISTS wrong_refcounts')

    def check_blocks_obj_id(self):
        """Check blocks.obj_id"""

        log.info('Checking blocks (referenced objects)...')

        for (block_id, obj_id) in self.conn.query('SELECT blocks.id, obj_id FROM blocks LEFT JOIN objects '
                                                  'ON obj_id = objects.id WHERE objects.id IS NULL'):
            self.found_errors = True
            self.log_error('Block %d refers to non-existing object %d', block_id, obj_id)
            for (inode,) in self.conn.query('SELECT inode FROM inode_blocks WHERE block_id = ? ',
                                            (block_id,)):
                if inode in self.moved_inodes:
                    continue
                self.moved_inodes.add(inode)

                for (name, name_id, id_p) in self.conn.query('SELECT name, name_id, parent_inode '
                                                             'FROM contents_v WHERE inode=?', (inode,)):
                    path = get_path(id_p, self.conn, name)
                    self.log_error("File may lack data, moved to /lost+found: %s", path)
                    (lof_id, newname) = self.resolve_free(b"/lost+found", escape(path))

                    self.conn.execute('UPDATE contents SET name_id=?, parent_inode=? '
                                      'WHERE name_id=? AND parent_inode=?',
                                      (self._add_name(newname), lof_id, name_id, id_p))
                    self._del_name(name_id)

            self.conn.execute('DELETE FROM inode_blocks WHERE block_id=?', (block_id,))
            self.conn.execute("DELETE FROM blocks WHERE id=?", (block_id,))


    def check_inode_blocks_inode(self):
        """Check inode_blocks.inode"""

        log.info('Checking inode-block mapping (inodes)...')

        to_delete = list()
        for (rowid, inode, block_id) in self.conn.query('SELECT inode_blocks.rowid, inode, block_id '
                                                        'FROM inode_blocks  LEFT JOIN inodes '
                                                        'ON inode = inodes.id WHERE inodes.id IS NULL'):
            self.found_errors = True
            self.log_error('Inode-block mapping %d refers to non-existing inode %d, deleting',
                           rowid, inode)
            to_delete.append(rowid)
            self.unlinked_blocks.add(block_id)

        for rowid in to_delete:
            self.conn.execute('DELETE FROM inode_blocks WHERE rowid=?', (rowid,))

    def check_inode_blocks_block_id(self):
        """Check inode_blocks.block_id"""

        log.info('Checking inode-block mapping (blocks)...')

        to_delete = list()
        for (rowid, block_id, inode) in self.conn.query('SELECT inode_blocks.rowid, block_id, inode FROM inode_blocks '
                                                        'LEFT JOIN blocks ON block_id = blocks.id '
                                                        'WHERE blocks.id IS NULL'):
            self.found_errors = True
            self.log_error('Inode-block mapping for inode %d refers to non-existing block %d',
                           inode, block_id)
            to_delete.append(rowid)

            if inode in self.moved_inodes:
                continue
            self.moved_inodes.add(inode)

            for (name, name_id, id_p) in self.conn.query('SELECT name, name_id, parent_inode '
                                                         'FROM contents_v WHERE inode=?', (inode,)):
                path = get_path(id_p, self.conn, name)
                self.log_error("File may lack data, moved to /lost+found: %s", path)
                (lof_id, newname) = self.resolve_free(b"/lost+found", escape(path))

                self.conn.execute('UPDATE contents SET name_id=?, parent_inode=? '
                                  'WHERE name_id=? AND parent_inode=?',
                                  (self._add_name(newname), lof_id, name_id, id_p))
                self._del_name(name_id)

        for rowid in to_delete:
            self.conn.execute('DELETE FROM inode_blocks WHERE rowid=?', (rowid,))

    def check_symlinks_inode(self):
        """Check symlinks.inode"""

        log.info('Checking symlinks (inodes)...')

        to_delete = list()
        for (rowid, inode) in self.conn.query('SELECT symlink_targets.rowid, inode FROM symlink_targets '
                                              'LEFT JOIN inodes ON inode = inodes.id WHERE inodes.id IS NULL'):
            self.found_errors = True
            self.log_error('Symlink %d refers to non-existing inode %d, deleting',
                           rowid, inode)
            to_delete.append(rowid)

        for rowid in to_delete:
            self.conn.execute('DELETE FROM symlink_targets WHERE rowid=?', (rowid,))

    def check_blocks_refcount(self):
        """Check blocks.refcount"""

        log.info('Checking blocks (refcounts)...')

        self.conn.execute('CREATE TEMPORARY TABLE refcounts '
                          '(id INTEGER PRIMARY KEY, refcount INTEGER NOT NULL)')
        try:
            self.conn.execute('''
               INSERT INTO refcounts (id, refcount) 
                 SELECT block_id, COUNT(blockno)  
                 FROM inode_blocks
                 GROUP BY block_id
            ''')

            self.conn.execute('''
               CREATE TEMPORARY TABLE wrong_refcounts AS 
               SELECT id, refcounts.refcount, blocks.refcount, obj_id 
                 FROM blocks LEFT JOIN refcounts USING (id) 
                WHERE blocks.refcount != refcounts.refcount 
                   OR refcounts.refcount IS NULL''')

            for (id_, cnt, cnt_old, obj_id) in self.conn.query('SELECT * FROM wrong_refcounts'):
                if cnt is None and id_ in self.unlinked_blocks:
                    # Block was unlinked by check_cache and can now really be
                    # removed (since we have checked that there are truly no
                    # other references)
                    self.conn.execute('DELETE FROM blocks WHERE id=?', (id_,))

                    # We can't remove associated objects yet, because their refcounts
                    # might be wrong, too.
                    self.conn.execute('UPDATE objects SET refcount=refcount-1 WHERE id=?', (obj_id,))
                    self.unlinked_objects.add(obj_id)

                elif cnt is None:
                    self.found_errors = True
                    (id_p, name) = self.resolve_free(b"/lost+found", ("block-%d" % id_).encode())
                    self.log_error("Block %d not referenced, adding as /lost+found/%s", id_, name)
                    timestamp = time.time()
                    size = self.conn.get_val('SELECT size FROM blocks WHERE id=?', (id_,))
                    inode = self.create_inode(mode=stat.S_IFREG | stat.S_IRUSR | stat.S_IWUSR | stat.S_IXUSR,
                                              mtime=timestamp, atime=timestamp, ctime=timestamp,
                                              refcount=1, size=size)
                    self.conn.execute('INSERT INTO inode_blocks (inode, blockno, block_id) VALUES(?,?,?)',
                                      (inode, 0, id_))
                    self.conn.execute("INSERT INTO contents (name_id, inode, parent_inode) VALUES (?,?,?)",
                                      (self._add_name(basename(name)), inode, id_p))
                    self.conn.execute("UPDATE blocks SET refcount=? WHERE id=?", (1, id_))

                else:
                    self.found_errors = True
                    self.log_error("Block %d has wrong reference count, setting from %d to %d",
                                   id_, cnt_old, cnt)
                    self.conn.execute("UPDATE blocks SET refcount=? WHERE id=?", (cnt, id_))
        finally:
            self.conn.execute('DROP TABLE refcounts')
            self.conn.execute('DROP TABLE IF EXISTS wrong_refcounts')


    def create_inode(self, mode, uid=os.getuid(), gid=os.getgid(),
                     mtime=None, atime=None, ctime=None, refcount=None,
                     size=0):
        '''Create inode'''

        id_ = self.conn.rowid('INSERT INTO inodes (mode,uid,gid,mtime,atime,ctime,'
                              'refcount,size) VALUES (?,?,?,?,?,?,?,?)',
                              (mode, uid, gid, mtime, atime, ctime, refcount, size))

        return id_

    def check_names_refcount(self):
        """Check names.refcount"""

        log.info('Checking names (refcounts)...')

        self.conn.execute('CREATE TEMPORARY TABLE refcounts '
                          '(id INTEGER PRIMARY KEY, refcount INTEGER NOT NULL)')
        try:
            self.conn.execute('INSERT INTO refcounts (id, refcount) '
                              'SELECT id, 0 FROM names')
            self.conn.execute('UPDATE refcounts SET refcount='
                              '(SELECT COUNT(name_id) FROM contents WHERE name_id = refcounts.id)'
                              '+ (SELECT COUNT(name_id) FROM ext_attributes '
                              '   WHERE name_id = refcounts.id)')

            self.conn.execute('''
               CREATE TEMPORARY TABLE wrong_refcounts AS 
               SELECT id, refcounts.refcount, names.refcount 
                 FROM names LEFT JOIN refcounts USING (id) 
                WHERE names.refcount != refcounts.refcount 
                   OR refcounts.refcount IS NULL''')

            for (id_, cnt, cnt_old) in self.conn.query('SELECT * FROM wrong_refcounts'):
                self.found_errors = True
                if cnt is None:
                    self.log_error("Name %d not referenced, removing (old refcount: %d)",
                                   id_, cnt_old)
                    self.conn.execute('DELETE FROM names WHERE id=?', (id_,))
                else:
                    self.log_error("Name %d has wrong reference count, setting from %d to %d",
                                   id_, cnt_old, cnt)
                    self.conn.execute("UPDATE names SET refcount=? WHERE id=?", (cnt, id_))
        finally:
            self.conn.execute('DROP TABLE refcounts')
            self.conn.execute('DROP TABLE IF EXISTS wrong_refcounts')

    def check_unix(self):
        """Check if file systems for agreement with UNIX conventions
        
        This means:
        - Only directories should have child entries
        - Only regular files should have data blocks and a size
        - Only symlinks should have a target
        - Only devices should have a device number
        - symlink size is length of target
        - names are not longer than 255 bytes
        - All directory entries have a valid mode
        
        Note that none of this is enforced by S3QL. However, as long as S3QL
        only communicates with the UNIX FUSE module, none of the above should
        happen (and if it does, it would probably confuse the system quite a
        lot).
        """

        log.info('Checking unix conventions...')

        for (inode, mode, size, target, rdev) \
            in self.conn.query("SELECT id, mode, size, target, rdev "
                               "FROM inodes LEFT JOIN symlink_targets ON id = inode"):

            has_children = self.conn.has_val('SELECT 1 FROM contents WHERE parent_inode=? LIMIT 1',
                                             (inode,))
            
            if stat.S_IFMT(mode) == 0:
                if has_children:
                    mode = mode | stat.S_IFDIR
                    made_to = 'directory'
                else:
                    mode = mode | stat.S_IFREG
                    made_to = 'regular file'

                self.found_errors = True
                self.log_error('Inode %d (%s): directory entry has no type, changed '
                               'to %s.', inode, get_path(inode, self.conn), made_to)                    
                self.conn.execute('UPDATE inodes SET mode=? WHERE id=?', (mode, inode))
                            
            if stat.S_ISLNK(mode) and target is None:
                self.found_errors = True
                self.log_error('Inode %d (%s): symlink does not have target. '
                               'This is probably going to confuse your system!',
                               inode, get_path(inode, self.conn))

            if stat.S_ISLNK(mode) and target is not None and size != len(target):
                self.found_errors = True
                self.log_error('Inode %d (%s): symlink size (%d) does not agree with target '
                               'length (%d). This is probably going to confuse your system!',
                               inode, get_path(inode, self.conn), size, len(target))

            if size != 0 and (not stat.S_ISREG(mode)
                              and not stat.S_ISLNK(mode)
                              and not stat.S_ISDIR(mode)):
                self.found_errors = True
                self.log_error('Inode %d (%s) is not regular file but has non-zero size. '
                               'This is may confuse your system!',
                               inode, get_path(inode, self.conn))

            if target is not None and not stat.S_ISLNK(mode):
                self.found_errors = True
                self.log_error('Inode %d (%s) is not symlink but has symlink target. '
                               'This is probably going to confuse your system!',
                               inode, get_path(inode, self.conn))

            if rdev != 0 and not (stat.S_ISBLK(mode) or stat.S_ISCHR(mode)):
                self.found_errors = True
                self.log_error('Inode %d (%s) is not device but has device number. '
                               'This is probably going to confuse your system!',
                               inode, get_path(inode, self.conn))


            if has_children and not stat.S_ISDIR(mode):
                self.found_errors = True
                self.log_error('Inode %d (%s) is not a directory but has child entries. '
                               'This is probably going to confuse your system!',
                               inode, get_path(inode, self.conn))

            if (not stat.S_ISREG(mode) and
                self.conn.has_val('SELECT 1 FROM inode_blocks WHERE inode=?', (inode,))):
                self.found_errors = True
                self.log_error('Inode %d (%s) is not a regular file but has data blocks. '
                               'This is probably going to confuse your system!',
                               inode, get_path(inode, self.conn))
                

                
                                

        for (name, id_p) in self.conn.query('SELECT name, parent_inode FROM contents_v '
                                            'WHERE LENGTH(name) > 255'):
            path = get_path(id_p, self.conn, name)
            self.log_error('Entry name %s... in %s has more than 255 characters, '
                           'this could cause problems', name[:40], path[:-len(name)])
            self.found_errors = True

    def check_objects_refcount(self):
        """Check objects.refcount"""

        log.info('Checking objects (reference counts)...')

        self.conn.execute('CREATE TEMPORARY TABLE refcounts '
                          '(id INTEGER PRIMARY KEY, refcount INTEGER NOT NULL)')
        try:
            self.conn.execute('INSERT INTO refcounts (id, refcount) '
                              'SELECT obj_id, COUNT(obj_id) FROM blocks GROUP BY obj_id')

            self.conn.execute('''
               CREATE TEMPORARY TABLE wrong_refcounts AS 
               SELECT id, refcounts.refcount, objects.refcount 
                 FROM objects LEFT JOIN refcounts USING (id) 
                WHERE objects.refcount != refcounts.refcount 
                   OR refcounts.refcount IS NULL''')

            for (id_, cnt, cnt_old) in self.conn.query('SELECT * FROM wrong_refcounts'):
                if cnt is None and id_ in self.unlinked_objects and cnt_old == 0:
                    # Object was unlinked by check_block_refcounts
                    self.conn.execute('DELETE FROM objects WHERE id=?', (id_,))

                else:
                    self.found_errors = True
                    self.log_error("Object %s has invalid refcount, setting from %d to %d",
                                   id_, cnt_old, cnt or 0)

                    if cnt is not None:
                        self.conn.execute("UPDATE objects SET refcount=? WHERE id=?",
                                          (cnt, id_))
                    else:
                        # Orphaned object will be picked up by check_keylist
                        self.conn.execute('DELETE FROM objects WHERE id=?', (id_,))
        finally:
            self.conn.execute('DROP TABLE refcounts')
            self.conn.execute('DROP TABLE IF EXISTS wrong_refcounts')

        # Delete objects which (correctly had) refcount=0
        for obj_id in self.conn.query('SELECT id FROM objects WHERE refcount = 0'):
            del self.backend['s3ql_data_%d' % obj_id]
        self.conn.execute("DELETE FROM objects WHERE refcount = 0")


    def check_objects_id(self):
        """Check objects.id"""

        log.info('Checking objects (backend)...')

        lof_id = self.conn.get_val("SELECT inode FROM contents_v "
                                   "WHERE name=? AND parent_inode=?", (b"lost+found", ROOT_INODE))

        # We use this table to keep track of the objects that we have seen
        self.conn.execute("CREATE TEMP TABLE obj_ids (id INTEGER PRIMARY KEY)")
        try:
            for (i, obj_name) in enumerate(self.backend.list('s3ql_data_')):

                if i != 0 and i % 5000 == 0:
                    log.info('..processed %d objects so far..', i)

                # We only bother with data objects
                try:
                    obj_id = int(obj_name[10:])
                except ValueError:
                    log.warning("Ignoring unexpected object %r", obj_name)
                    continue

                self.conn.execute('INSERT INTO obj_ids VALUES(?)', (obj_id,))

            for (obj_id,) in self.conn.query('SELECT id FROM obj_ids '
                                             'EXCEPT SELECT id FROM objects'):
                try:
                    if obj_id in self.unlinked_objects:
                        del self.backend['s3ql_data_%d' % obj_id]
                    else:
                        # TODO: Save the data in lost+found instead
                        del self.backend['s3ql_data_%d' % obj_id]
                        self.found_errors = True
                        self.log_error("Deleted spurious object %d", obj_id)
                except NoSuchObject:
                    pass

            self.conn.execute('CREATE TEMPORARY TABLE missing AS '
                              'SELECT id FROM objects EXCEPT SELECT id FROM obj_ids')
            for (obj_id,) in self.conn.query('SELECT * FROM missing'):
                if ('s3ql_data_%d' % obj_id) in self.backend:
                    # Object was just not in list yet
                    continue

                self.found_errors = True
                self.log_error("object %s only exists in table but not in backend, deleting", obj_id)

                for (id_,) in self.conn.query('SELECT inode FROM inode_blocks JOIN blocks ON block_id = id '
                                              'WHERE obj_id=? ', (obj_id,)):

                    # Same file may lack several blocks, but we want to move it 
                    # only once
                    if id_ in self.moved_inodes:
                        continue
                    self.moved_inodes.add(id_)

                    for (name, name_id, id_p) in self.conn.query('SELECT name, name_id, parent_inode '
                                                                 'FROM contents_v WHERE inode=?', (id_,)):
                        path = get_path(id_p, self.conn, name)
                        self.log_error("File may lack data, moved to /lost+found: %s", path)
                        (_, newname) = self.resolve_free(b"/lost+found", escape(path))

                        self.conn.execute('UPDATE contents SET name_id=?, parent_inode=? '
                                          'WHERE name_id=? AND parent_inode=?',
                                          (self._add_name(newname), lof_id, name_id, id_p))
                        self._del_name(name_id)

                # Unlink missing blocks
                for (block_id,) in self.conn.query('SELECT id FROM blocks WHERE obj_id=?', (obj_id,)):
                    self.conn.execute('DELETE FROM inode_blocks WHERE block_id=?', (block_id,))

                self.conn.execute("DELETE FROM blocks WHERE obj_id=?", (obj_id,))
                self.conn.execute("DELETE FROM objects WHERE id=?", (obj_id,))
        finally:
            self.conn.execute('DROP TABLE obj_ids')
            self.conn.execute('DROP TABLE IF EXISTS missing')


    def check_objects_size(self):
        """Check objects.size"""

        log.info('Checking objects (sizes)...')

        for (obj_id,) in self.conn.query('SELECT id FROM objects WHERE size = -1 OR size IS NULL'):
            self.found_errors = True
            self.log_error("Object %d has no size information, retrieving from backend...", obj_id)

            self.conn.execute('UPDATE objects SET size=? WHERE id=?',
                              (self.backend.get_size('s3ql_data_%d' % obj_id), obj_id))


    def resolve_free(self, path, name):
        '''Return parent inode and name of an unused directory entry
        
        The directory entry will be in `path`. If an entry `name` already
        exists there, we append a numeric suffix.
        '''

        if not isinstance(path, bytes):
            raise TypeError('path must be of type bytes')

        inode_p = inode_for_path(path, self.conn)

        # Debugging http://code.google.com/p/s3ql/issues/detail?id=217
        # and http://code.google.com/p/s3ql/issues/detail?id=261
        if len(name) > 255 - 4:
            name = '%s ... %s' % (name[0:120], name[-120:])

        i = 0
        newname = name
        name += b'-'
        try:
            while True:
                self.conn.get_val("SELECT inode FROM contents_v "
                                  "WHERE name=? AND parent_inode=?", (newname, inode_p))
                i += 1
                newname = name + str(i).encode()

        except NoSuchRowError:
            pass

        return (inode_p, newname)

    def _add_name(self, name):
        '''Get id for *name* and increase refcount
        
        Name is inserted in table if it does not yet exist.
        '''

        try:
            name_id = self.conn.get_val('SELECT id FROM names WHERE name=?', (name,))
        except NoSuchRowError:
            name_id = self.conn.rowid('INSERT INTO names (name, refcount) VALUES(?,?)',
                                      (name, 1))
        else:
            self.conn.execute('UPDATE names SET refcount=refcount+1 WHERE id=?', (name_id,))
        return name_id

    def _del_name(self, name_id):
        '''Decrease refcount for name_id, remove if it reaches 0'''

        self.conn.execute('UPDATE names SET refcount=refcount-1 WHERE id=?', (name_id,))
        self.conn.execute('DELETE FROM names WHERE refcount=0 AND id=?', (name_id,))


class ROFsck(Fsck):
    '''
    Check file system database only, and don't correct any errors.
    '''

    def __init__(self, path):

        db = Connection(path + '.db')
        db.execute('PRAGMA journal_mode = WAL')

        with open(path + '.params', 'rb') as fh:
            param = pickle.load(fh)
        super(ROFsck, self).__init__(None, None, param, db)

    def check(self):

        self.conn.execute('BEGIN TRANSACTION')
        try:
            log.info('Creating temporary indices...')
            for idx in ('tmp1', 'tmp2', 'tmp3', 'tmp4', 'tmp5'):
                self.conn.execute('DROP INDEX IF EXISTS %s' % idx)
            self.conn.execute('CREATE INDEX tmp1 ON blocks(obj_id)')
            self.conn.execute('CREATE INDEX tmp2 ON inode_blocks(block_id)')
            self.conn.execute('CREATE INDEX tmp3 ON contents(inode)')
            self.conn.execute('CREATE INDEX tmp4 ON contents(name_id)')
            self.conn.execute('CREATE INDEX tmp5 ON ext_attributes(name_id)')

            self.check_lof()
            self.check_names_refcount()

            self.check_contents_name()
            self.check_contents_inode()
            self.check_contents_parent_inode()

            self.check_objects_refcount()
            self.check_objects_size()

            self.check_blocks_obj_id()
            self.check_blocks_refcount()

            self.check_inode_blocks_block_id()
            self.check_inode_blocks_inode()

            self.check_inodes_refcount()
            self.check_inodes_size()

            self.check_ext_attributes_name()
            self.check_ext_attributes_inode()

            self.check_symlinks_inode()

            self.check_loops()
            self.check_unix()
            self.check_foreign_keys()

        finally:
            log.info('Dropping temporary indices...')
            self.conn.execute('ROLLBACK')

    def check_objects_size(self):
        """Check objects.size"""

        log.info('Checking objects (sizes)...')

        for (obj_id,) in self.conn.query('SELECT id FROM objects WHERE size IS NULL'):
            self.found_errors = True
            self.log_error("Object %d has no size information, setting to zero...", obj_id)

            self.conn.execute('UPDATE objects SET size=? WHERE id=?', (0, obj_id))


def parse_args(args):

    parser = ArgumentParser(
        description="Checks and repairs an S3QL filesystem.")

    parser.add_log('~/.s3ql/fsck.log')
    parser.add_cachedir()
    parser.add_authfile()
    parser.add_debug_modules()
    parser.add_quiet()
    parser.add_ssl()
    parser.add_version()
    parser.add_storage_url()

    parser.add_argument("--batch", action="store_true", default=False,
                      help="If user input is required, exit without prompting.")
    parser.add_argument("--force", action="store_true", default=False,
                      help="Force checking even if file system is marked clean.")
    options = parser.parse_args(args)

    return options

def main(args=None):

    if args is None:
        args = sys.argv[1:]

    options = parse_args(args)
    setup_logging(options)

    # Check if fs is mounted on this computer
    # This is not foolproof but should prevent common mistakes
    match = options.storage_url + ' /'
    with open('/proc/mounts', 'r') as fh:
        for line in fh:
            if line.startswith(match):
                raise QuietError('Can not check mounted file system.')

    try:
        backend = get_backend(options)
    except DanglingStorageURLError as exc:
        raise QuietError(str(exc)) from None

    log.info('Starting fsck of %s', options.storage_url)
    
    cachepath = get_backend_cachedir(options.storage_url, options.cachedir)
    seq_no = get_seq_no(backend)
    db = None

    if os.path.exists(cachepath + '.params'):
        assert os.path.exists(cachepath + '.db')
        with open(cachepath + '.params', 'rb') as fh:
            param = pickle.load(fh)
        if param['seq_no'] < seq_no:
            log.info('Ignoring locally cached metadata (outdated).')
            param = backend.lookup('s3ql_metadata')
        else:
            log.info('Using cached metadata.')
            db = Connection(cachepath + '.db')
            assert not os.path.exists(cachepath + '-cache') or param['needs_fsck']

        if param['seq_no'] > seq_no:
            log.warning('File system has not been unmounted cleanly.')
            param['needs_fsck'] = True
            
        elif backend.lookup('s3ql_metadata')['seq_no'] != param['seq_no']:
            log.warning('Remote metadata is outdated.')
            param['needs_fsck'] = True

    else:
        param = backend.lookup('s3ql_metadata')
        assert not os.path.exists(cachepath + '-cache')
        # .db might exist if mount.s3ql is killed at exactly the right instant
        # and should just be ignored.

    # Check revision
    if param['revision'] < CURRENT_FS_REV:
        raise QuietError('File system revision too old, please run `s3qladm upgrade` first.')
    elif param['revision'] > CURRENT_FS_REV:
        raise QuietError('File system revision too new, please update your '
                         'S3QL installation.')

    if param['seq_no'] < seq_no:
        print(textwrap.fill(textwrap.dedent('''\
              Backend reports that file system is still mounted elsewhere. Either the file system
              has not been unmounted cleanly or the data has not yet propagated through the backend.
              In the later case, waiting for a while should fix the problem, in the former case you
              should try to run fsck on the computer where the file system has been mounted most
              recently. 
              ''')))

        print('Enter "continue" to use the outdated data anyway:',
              '> ', sep='\n', end='')
        if options.batch:
            raise QuietError('(in batch mode, exiting)')
        if sys.stdin.readline().strip() != 'continue':
            raise QuietError()

        param['seq_no'] = seq_no
        param['needs_fsck'] = True

    if (not param['needs_fsck']
        and param['max_inode'] < 2 ** 31
        and (time.time() - param['last_fsck'])
             < 60 * 60 * 24 * 31): # last check more than 1 month ago
        if options.force:
            log.info('File system seems clean, checking anyway.')
        else:
            log.info('File system is marked as clean. Use --force to force checking.')
            return

    # If using local metadata, check consistency
    if db:
        log.info('Checking DB integrity...')
        try:
            # get_list may raise CorruptError itself
            res = db.get_list('PRAGMA integrity_check(20)')
            if res[0][0] != 'ok':
                log.error('\n'.join(x[0] for x in res))
                raise apsw.CorruptError()
        except apsw.CorruptError:
            raise QuietError('Local metadata is corrupted. Remove or repair the following '
                             'files manually and re-run fsck:\n'
                             + cachepath + '.db (corrupted)\n'
                             + cachepath + '.param (intact)') from None
    else:
<<<<<<< HEAD
        with tempfile.TemporaryFile() as tmpfh:
            def do_read(fh):
                tmpfh.seek(0)
                tmpfh.truncate() 
                stream_read_bz2(fh, tmpfh)
            log.info('Downloading and decompressing metadata...')
            backend.perform_read(do_read, "s3ql_metadata")
            
            os.close(os.open(cachepath + '.db.tmp', os.O_RDWR | os.O_CREAT | os.O_TRUNC,
                             stat.S_IRUSR | stat.S_IWUSR))
            db = Connection(cachepath + '.db.tmp', fast_mode=True)
            log.info("Reading metadata...")
            tmpfh.seek(0)
            restore_metadata(tmpfh, db)
        db.close()
        os.rename(cachepath + '.db.tmp', cachepath + '.db')
        db = Connection(cachepath + '.db')
=======
        def do_read(fh):
            tmpfh = tempfile.TemporaryFile()
            stream_read_bz2(fh, tmpfh)
            return tmpfh
        log.info('Downloading and decompressing metadata...')
        tmpfh = backend.perform_read(do_read, "s3ql_metadata")
        
        log.info("Reading metadata...")
        tmpfh.seek(0)
        db = restore_metadata(tmpfh, cachepath + '.db')
>>>>>>> f11bd38d

    # Increase metadata sequence no 
    param['seq_no'] += 1
    param['needs_fsck'] = True
    backend['s3ql_seq_no_%d' % param['seq_no']] = b'Empty'
    with open(cachepath + '.params', 'wb') as fh:
        pickle.dump(param, fh, PICKLE_PROTOCOL)

    fsck = Fsck(cachepath + '-cache', backend, param, db)
    fsck.check()
    param['max_inode'] = db.get_val('SELECT MAX(id) FROM inodes')

    if fsck.uncorrectable_errors:
        raise QuietError("Uncorrectable errors found, aborting.")

    if os.path.exists(cachepath + '-cache'):
        os.rmdir(cachepath + '-cache')

    if param['max_inode'] >= 2 ** 31:
        renumber_inodes(db)
        param['inode_gen'] += 1
        param['max_inode'] = db.get_val('SELECT MAX(id) FROM inodes')

    if fsck.found_errors and not param['needs_fsck']:
        log.warning('File system was marked as clean, yet fsck found problems.')
        log.warning('Please report this to the S3QL mailing list, http://groups.google.com/group/s3ql')

    cycle_metadata(backend)
    param['needs_fsck'] = False
    param['last_fsck'] = time.time()
    param['last-modified'] = time.time()

    log.info('Dumping metadata...')
    with tempfile.TemporaryFile() as fh:
        dump_metadata(db, fh)
        def do_write(obj_fh):
            fh.seek(0)
            stream_write_bz2(fh, obj_fh)
            return obj_fh
    
        log.info("Compressing and uploading metadata...")
        obj_fh = backend.perform_write(do_write, "s3ql_metadata", metadata=param,
                                      is_compressed=True)
    log.info('Wrote %.2f MiB of compressed metadata.', obj_fh.get_obj_size() / 1024 ** 2)
    with open(cachepath + '.params', 'wb') as fh:
        pickle.dump(param, fh, PICKLE_PROTOCOL)

    db.execute('ANALYZE')
    db.execute('VACUUM')
    db.close()

    log.info('Completed fsck of %s', options.storage_url)
    
def renumber_inodes(db):
    '''Renumber inodes'''

    log.info('Renumbering inodes...')
    for table in ('inodes', 'inode_blocks', 'symlink_targets',
                  'contents', 'names', 'blocks', 'objects', 'ext_attributes'):
        db.execute('ALTER TABLE %s RENAME TO %s_old' % (table, table))

    for table in ('contents_v', 'ext_attributes_v'):
        db.execute('DROP VIEW %s' % table)

    create_tables(db)
    for table in ('names', 'blocks', 'objects'):
        db.execute('DROP TABLE %s' % table)
        db.execute('ALTER TABLE %s_old RENAME TO %s' % (table, table))

    log.info('..mapping..')
    db.execute('CREATE TEMPORARY TABLE inode_map (rowid INTEGER PRIMARY KEY AUTOINCREMENT, id INTEGER UNIQUE)')
    db.execute('INSERT INTO inode_map (rowid, id) VALUES(?,?)', (ROOT_INODE, ROOT_INODE))
    db.execute('INSERT INTO inode_map (rowid, id) VALUES(?,?)', (CTRL_INODE, CTRL_INODE))
    db.execute('INSERT INTO inode_map (id) SELECT id FROM inodes_old WHERE id > ? ORDER BY id ASC',
               (CTRL_INODE,))

    log.info('..inodes..')
    db.execute('INSERT INTO inodes (id,mode,uid,gid,mtime,atime,ctime,refcount,size,locked,rdev) '
               'SELECT (SELECT rowid FROM inode_map WHERE inode_map.id = inodes_old.id), '
               '       mode,uid,gid,mtime,atime,ctime,refcount,size,locked,rdev FROM inodes_old')

    log.info('..inode_blocks..')
    db.execute('INSERT INTO inode_blocks (inode, blockno, block_id) '
               'SELECT (SELECT rowid FROM inode_map WHERE inode_map.id = inode_blocks_old.inode), '
               '       blockno, block_id FROM inode_blocks_old')

    log.info('..contents..')
    db.execute('INSERT INTO contents (inode, parent_inode, name_id) '
               'SELECT (SELECT rowid FROM inode_map WHERE inode_map.id = contents_old.inode), '
               '       (SELECT rowid FROM inode_map WHERE inode_map.id = contents_old.parent_inode), '
               '       name_id FROM contents_old')

    log.info('..symlink_targets..')
    db.execute('INSERT INTO symlink_targets (inode, target) '
               'SELECT (SELECT rowid FROM inode_map WHERE inode_map.id = symlink_targets_old.inode), '
               '       target FROM symlink_targets_old')

    log.info('..ext_attributes..')
    db.execute('INSERT INTO ext_attributes (inode, name_id, value) '
               'SELECT (SELECT rowid FROM inode_map WHERE inode_map.id = ext_attributes_old.inode), '
               '       name_id, value FROM ext_attributes_old')

    for table in ('inodes', 'inode_blocks', 'symlink_targets',
                  'contents', 'ext_attributes'):
        db.execute('DROP TABLE %s_old' % table)

    db.execute('DROP TABLE inode_map')


def escape(path):
    '''Escape slashes in path so that is usable as a file name'''
    
    return path[1:].replace(b'_', b'__').replace(b'/', b'_')

if __name__ == '__main__':
    main(sys.argv[1:])<|MERGE_RESOLUTION|>--- conflicted
+++ resolved
@@ -1166,36 +1166,18 @@
                              + cachepath + '.db (corrupted)\n'
                              + cachepath + '.param (intact)') from None
     else:
-<<<<<<< HEAD
         with tempfile.TemporaryFile() as tmpfh:
             def do_read(fh):
                 tmpfh.seek(0)
-                tmpfh.truncate() 
+                tmpfh.truncate()
                 stream_read_bz2(fh, tmpfh)
+
             log.info('Downloading and decompressing metadata...')
             backend.perform_read(do_read, "s3ql_metadata")
             
-            os.close(os.open(cachepath + '.db.tmp', os.O_RDWR | os.O_CREAT | os.O_TRUNC,
-                             stat.S_IRUSR | stat.S_IWUSR))
-            db = Connection(cachepath + '.db.tmp', fast_mode=True)
             log.info("Reading metadata...")
             tmpfh.seek(0)
-            restore_metadata(tmpfh, db)
-        db.close()
-        os.rename(cachepath + '.db.tmp', cachepath + '.db')
-        db = Connection(cachepath + '.db')
-=======
-        def do_read(fh):
-            tmpfh = tempfile.TemporaryFile()
-            stream_read_bz2(fh, tmpfh)
-            return tmpfh
-        log.info('Downloading and decompressing metadata...')
-        tmpfh = backend.perform_read(do_read, "s3ql_metadata")
-        
-        log.info("Reading metadata...")
-        tmpfh.seek(0)
-        db = restore_metadata(tmpfh, cachepath + '.db')
->>>>>>> f11bd38d
+            db = restore_metadata(tmpfh, cachepath + '.db')
 
     # Increase metadata sequence no 
     param['seq_no'] += 1
